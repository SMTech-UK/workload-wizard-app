--- conflicted
+++ resolved
@@ -4405,17 +4405,17 @@
         integrity: sha512-Kv5nKlh6yRrdrGvxeJ2e5y2eRUpkUosIW4A2AS38zwSz27zu7ufDwQPi5Jhs3XAlGNetl3bmnGhQsMtkKJnj3w==,
       }
 
-<<<<<<< HEAD
+  dotenv@16.6.1:
+    resolution:
+      {
+        integrity: sha512-uBq4egWHTcTt33a72vpSG0z3HnPuIl6NqYcTrKEg2azoEyl2hpW0zqlxysq2pK9HlDIHyHyakeYaYnSAwd8bow==,
+      }
+    engines: { node: ">=12" }
+
   dotenv@17.2.1:
     resolution:
       {
         integrity: sha512-kQhDYKZecqnM0fCnzI5eIv5L4cAe/iRI+HqMbO/hbRdTAeXDG+M9FjipUxNfbARuEg4iHIbhnhs78BCHNbSxEQ==,
-=======
-  dotenv@16.6.1:
-    resolution:
-      {
-        integrity: sha512-uBq4egWHTcTt33a72vpSG0z3HnPuIl6NqYcTrKEg2azoEyl2hpW0zqlxysq2pK9HlDIHyHyakeYaYnSAwd8bow==,
->>>>>>> 8931fcdd
       }
     engines: { node: ">=12" }
 
@@ -11033,11 +11033,9 @@
       no-case: 3.0.4
       tslib: 2.4.1
 
-<<<<<<< HEAD
+  dotenv@16.6.1: {}
+
   dotenv@17.2.1: {}
-=======
-  dotenv@16.6.1: {}
->>>>>>> 8931fcdd
 
   dunder-proto@1.0.1:
     dependencies:
